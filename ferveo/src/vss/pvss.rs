use std::collections::BTreeMap;
use std::collections::HashMap;
use std::marker::PhantomData;
use std::ops::Add;

use anyhow::{anyhow, Result};
use ark_ec::bn::G2Affine;
use ark_ec::{msm::FixedBaseMSM, AffineCurve, PairingEngine, ProjectiveCurve};
use ark_ff::UniformRand;
use ark_ff::{Field, One, PrimeField, Zero};
use ark_poly::{
    polynomial::univariate::DensePolynomial, polynomial::UVPolynomial,
    EvaluationDomain,
};
use ark_serialize::*;
use ark_std::{end_timer, start_timer};
use ferveo_common::Rng;
use ferveo_common::{Keypair, PublicKey};
use group_threshold_cryptography::{
    prepare_combine_simple, refresh_private_key_share,
    update_share_for_recovery, Ciphertext, DecryptionShareFast,
    DecryptionShareSimple, DecryptionShareSimplePrecomputed, PrivateKeyShare,
};
use itertools::izip;
use itertools::{zip_eq, Itertools};
use measure_time::print_time;
use rand::RngCore;
use serde::{Deserialize, Serialize};
use subproductdomain::fast_multiexp;

use crate::{batch_to_projective, PubliclyVerifiableDkg};

/// These are the blinded evaluations of shares of a single random polynomial
pub type ShareEncryptions<E> = <E as PairingEngine>::G2Affine;

/// Marker struct for unaggregated PVSS transcripts
#[derive(CanonicalSerialize, CanonicalDeserialize, Clone, Debug, PartialEq)]
pub struct Unaggregated;

/// Marker struct for aggregated PVSS transcripts
#[derive(CanonicalSerialize, CanonicalDeserialize, Clone, Debug, PartialEq)]
pub struct Aggregated;

/// Trait gate used to add extra methods to aggregated PVSS transcripts
pub trait Aggregate {}

/// Apply trait gate to Aggregated marker struct
impl Aggregate for Aggregated {}

/// Type alias for non aggregated PVSS transcripts
pub type Pvss<E> = PubliclyVerifiableSS<E>;

/// Type alias for aggregated PVSS transcripts
pub type AggregatedPvss<E> = PubliclyVerifiableSS<E, Aggregated>;

/// The choice of group generators
#[derive(Clone, Debug, CanonicalSerialize, CanonicalDeserialize)]
pub struct PubliclyVerifiableParams<E: PairingEngine> {
    pub g: E::G1Projective,
    pub h: E::G2Projective,
}

impl<E: PairingEngine> PubliclyVerifiableParams<E> {
    pub fn g_inv(&self) -> E::G1Prepared {
        E::G1Prepared::from(-self.g.into_affine())
    }
}

/// Each validator posts a transcript to the chain. Once enough
/// validators have done this (their total voting power exceeds
/// 2/3 the total), this will be aggregated into a final key
#[derive(CanonicalSerialize, CanonicalDeserialize, Clone, Debug, PartialEq)]
pub struct PubliclyVerifiableSS<E: PairingEngine, T = Unaggregated> {
    /// Used in Feldman commitment to the VSS polynomial, F = g^{\phi}
    pub coeffs: Vec<E::G1Affine>,

    /// The shares to be dealt to each validator
    pub shares: Vec<ShareEncryptions<E>>,

    /// Proof of Knowledge
    pub sigma: E::G2Affine,

    /// Marker struct to distinguish between aggregated and
    /// non aggregated PVSS transcripts
    phantom: PhantomData<T>,
}

impl<E: PairingEngine, T> PubliclyVerifiableSS<E, T> {
    /// Create a new PVSS instance
    /// `s`: the secret constant coefficient to share
    /// `dkg`: the current DKG session
    /// `rng` a cryptographic random number generator
    pub fn new<R: RngCore>(
        s: &E::Fr,
        dkg: &PubliclyVerifiableDkg<E>,
        rng: &mut R,
    ) -> Result<Self> {
        // Our random polynomial, \phi(x) = s + \sum_{i=1}^{t-1} a_i x^i
        let mut phi = DensePolynomial::<E::Fr>::rand(
            (dkg.params.security_threshold - 1) as usize,
            rng,
        );
        phi.coeffs[0] = *s; // setting the first coefficient to secret value

        // Evaluations of the polynomial over the domain
        let evals = phi.evaluate_over_domain_by_ref(dkg.domain);
        // commitment to coeffs, F_i
        let coeffs = fast_multiexp(&phi.coeffs, dkg.pvss_params.g);
        let shares = dkg
            .validators
            .iter()
            .map(|val| {
                // ek_{i}^{eval_i}, i = validator index
                fast_multiexp(
                    // &evals.evals[i..i] = &evals.evals[i]
                    &[evals.evals[val.share_index]], // one share per validator
                    val.validator.public_key.encryption_key.into_projective(),
                )[0]
            })
            .collect::<Vec<ShareEncryptions<E>>>();
        if shares.len() != dkg.validators.len() {
            return Err(anyhow!(
                "Not all validator session keys have been announced"
            ));
        }
        // phi.zeroize(); // TODO zeroize?
        // TODO: Cross check proof of knowledge check with the whitepaper; this check proves that there is a relationship between the secret and the pvss transcript
        // Sigma is a proof of knowledge of the secret, sigma = h^s
        let sigma = E::G2Affine::prime_subgroup_generator().mul(*s).into(); //todo hash to curve
        let vss = Self {
            coeffs,
            shares,
            sigma,
            phantom: Default::default(),
        };
        Ok(vss)
    }

    /// Verify the pvss transcript from a validator. This is not the full check,
    /// i.e. we optimistically do not check the commitment. This is deferred
    /// until the aggregation step
    pub fn verify_optimistic(&self) -> bool {
        // We're only checking the proof of knowledge here, sigma ?= h^s
        // "Does the first coefficient of the secret polynomial match the proof of knowledge?"
        E::pairing(
            self.coeffs[0].into_projective(), // F_0 = g^s
            E::G2Affine::prime_subgroup_generator(), // h
        ) == E::pairing(
            E::G1Affine::prime_subgroup_generator(), // g
            self.sigma,                              // h^s
        )
    }

    /// Part of checking the validity of an aggregated PVSS transcript
    ///
    /// Implements check #4 in 4.2.3 section of https://eprint.iacr.org/2022/898.pdf
    ///
    /// If aggregation fails, a validator needs to know that their pvss
    /// transcript was at fault so that the can issue a new one. This
    /// function may also be used for that purpose.
    pub fn verify_full(&self, dkg: &PubliclyVerifiableDkg<E>) -> bool {
        // compute the commitment
        let mut commitment = batch_to_projective(&self.coeffs);
        print_time!("commitment fft");
        dkg.domain.fft_in_place(&mut commitment);

        // Each validator checks that their share is correct
        dkg.validators
            .iter()
            .zip(self.shares.iter())
            .all(|(validator, y_i)| {
                // TODO: Check #3 is missing
                // See #3 in 4.2.3 section of https://eprint.iacr.org/2022/898.pdf

                // Validator checks checks aggregated shares against commitment
                let ek_i = validator
                    .validator
                    .public_key
                    .encryption_key
                    .into_projective();
                let a_i = commitment[validator.share_index];
                // We verify that e(G, Y_i) = e(A_i, ek_i) for validator i
                // See #4 in 4.2.3 section of https://eprint.iacr.org/2022/898.pdf
                // e(G,Y) = e(A, ek)
                E::pairing(dkg.pvss_params.g, *y_i) == E::pairing(a_i, ek_i)
            })
    }
}

/// Extra methods available to aggregated PVSS transcripts
impl<E: PairingEngine, T: Aggregate> PubliclyVerifiableSS<E, T> {
    /// Verify that this PVSS instance is a valid aggregation of
    /// the PVSS instances, produced by [`aggregate`],
    /// and received by the DKG context `dkg`
    /// Returns the total valid weight of the aggregated PVSS
    pub fn verify_aggregation(
        &self,
        dkg: &PubliclyVerifiableDkg<E>,
    ) -> Result<u32> {
        print_time!("PVSS verify_aggregation");
        self.verify_full(dkg);
        // Now, we verify that the aggregated PVSS transcript is a valid aggregation
        // If it is, we return the total weights of the PVSS transcripts
        let mut y = E::G1Projective::zero();
        // TODO: If we don't deal with share weights anymore, do we even need to call `verify_aggregation`?
        let mut shares_total = 0u32;
        for (_, pvss) in dkg.vss.iter() {
            y += pvss.coeffs[0].into_projective();
            shares_total += 1
        }
        if y.into_affine() == self.coeffs[0] {
            Ok(shares_total)
        } else {
            Err(anyhow!(
                "aggregation does not match received PVSS instances"
            ))
        }
    }

    pub fn decrypt_private_key_share(
        &self,
        validator_decryption_key: &E::Fr,
        validator_index: usize,
    ) -> PrivateKeyShare<E> {
        // Decrypt private key shares https://nikkolasg.github.io/ferveo/pvss.html#validator-decryption-of-private-key-shares
        let private_key_share = self
            .shares
            .get(validator_index)
            .unwrap()
            .mul(validator_decryption_key.inverse().unwrap().into_repr())
            .into_affine();
        PrivateKeyShare { private_key_share }
    }

    pub fn make_decryption_share_simple(
        &self,
        ciphertext: &Ciphertext<E>,
        aad: &[u8],
        validator_decryption_key: &E::Fr,
        validator_index: usize,
        g_inv: &E::G1Prepared,
    ) -> DecryptionShareSimple<E> {
        let private_key_share = self.decrypt_private_key_share(
            validator_decryption_key,
            validator_index,
        );
        DecryptionShareSimple::create(
            validator_index,
            validator_decryption_key,
            &private_key_share,
            ciphertext,
            aad,
            g_inv,
        )
        .unwrap() // TODO: Add proper error handling
    }

    pub fn make_decryption_share_simple_precomputed(
        &self,
        ciphertext: &Ciphertext<E>,
        aad: &[u8],
        validator_decryption_key: &E::Fr,
        validator_index: usize,
        domain_points: &[E::Fr],
        g_inv: &E::G1Prepared,
    ) -> DecryptionShareSimplePrecomputed<E> {
        let private_key_share = self.decrypt_private_key_share(
            validator_decryption_key,
            validator_index,
        );

        let lagrange_coeffs = prepare_combine_simple::<E>(domain_points);

        DecryptionShareSimplePrecomputed::new(
            validator_index,
            validator_decryption_key,
            &private_key_share,
            ciphertext,
            aad,
            &lagrange_coeffs[validator_index],
            g_inv,
        )
        .unwrap() // TODO: Add proper error handling
    }

    pub fn refresh_decryption_share(
        &self,
        ciphertext: &Ciphertext<E>,
        aad: &[u8],
        validator_decryption_key: &E::Fr,
        validator_index: usize,
        polynomial: &DensePolynomial<E::Fr>,
        dkg: &PubliclyVerifiableDkg<E>,
    ) -> DecryptionShareSimple<E> {
        let validator_private_key_share = self.decrypt_private_key_share(
            validator_decryption_key,
            validator_index,
        );
        let h = dkg.pvss_params.h;
<<<<<<< HEAD
=======
        let g_inv = dkg.pvss_params.g_inv();
>>>>>>> 20f0edaa
        let domain_point = dkg.domain.element(validator_index);
        let refreshed_private_key_share = refresh_private_key_share(
            &h,
            &domain_point,
            polynomial,
            &validator_private_key_share,
        );
        DecryptionShareSimple::create(
            validator_index,
            validator_decryption_key,
            &refreshed_private_key_share,
            ciphertext,
            aad,
<<<<<<< HEAD
            &dkg.pvss_params.g_inv(),
=======
            &g_inv,
>>>>>>> 20f0edaa
        )
        .unwrap() // TODO: Add proper error handling
    }

    pub fn update_private_key_share_for_recovery(
        &self,
        validator_decryption_key: &E::Fr,
        validator_index: usize,
        share_updates: &[E::G2Projective],
    ) -> PrivateKeyShare<E> {
        // Retrieves their private key share
        let private_key_share = self.decrypt_private_key_share(
            validator_decryption_key,
            validator_index,
        );

        // And updates their share
        update_share_for_recovery::<E>(&private_key_share, share_updates)
    }
}

/// Aggregate the PVSS instances in `pvss` from DKG session `dkg`
/// into a new PVSS instance
/// See: https://nikkolasg.github.io/ferveo/pvss.html?highlight=aggregate#aggregation
pub fn aggregate<E: PairingEngine>(
    dkg: &PubliclyVerifiableDkg<E>,
) -> PubliclyVerifiableSS<E, Aggregated> {
    let pvss = &dkg.vss;
    let mut pvss_iter = pvss.iter();
    let (_, first_pvss) = pvss_iter.next().unwrap();
    let mut coeffs = batch_to_projective(&first_pvss.coeffs);
    let mut sigma = first_pvss.sigma;

    let mut shares = batch_to_projective(&first_pvss.shares);

    // So now we're iterating over the PVSS instances, and adding their coefficients and shares, and their sigma
    // sigma is the sum of all the sigma_i, which is the proof of knowledge of the secret polynomial
    // Aggregating is just adding the corresponding values in pvss instances, so pvss = pvss + pvss_j
    for (_, next) in pvss_iter {
        sigma = sigma.add(next.sigma);
        coeffs
            .iter_mut()
            .zip_eq(next.coeffs.iter())
            .for_each(|(a, b)| *a += b.into_projective());
        shares
            .iter_mut()
            .zip_eq(next.shares.iter())
            .for_each(|(a, b)| *a += b.into_projective());
    }
    let shares = E::G2Projective::batch_normalization_into_affine(&shares);

    PubliclyVerifiableSS {
        coeffs: E::G1Projective::batch_normalization_into_affine(&coeffs),
        shares,
        sigma,
        phantom: Default::default(),
    }
}

#[cfg(test)]
mod test_pvss {
    use ark_bls12_381::Bls12_381 as EllipticCurve;
    use ark_ff::UniformRand;
    use ferveo_common::ExternalValidator;

    use super::*;
    use crate::dkg::pv::test_common::*;

    type Fr = <EllipticCurve as PairingEngine>::Fr;
    type G1 = <EllipticCurve as PairingEngine>::G1Affine;
    type G2 = <EllipticCurve as PairingEngine>::G2Affine;

    /// Test the happy flow that a pvss with the correct form is created
    /// and that appropriate validations pass
    #[test]
    fn test_new_pvss() {
        let rng = &mut ark_std::test_rng();
        let dkg = setup_dkg(0);
        let s = Fr::rand(rng);
        let pvss =
            Pvss::<EllipticCurve>::new(&s, &dkg, rng).expect("Test failed");
        // check that the chosen secret coefficient is correct
        assert_eq!(pvss.coeffs[0], G1::prime_subgroup_generator().mul(s));
        //check that a polynomial of the correct degree was created
        assert_eq!(pvss.coeffs.len(), dkg.params.security_threshold as usize);
        // check that the correct number of shares were created
        assert_eq!(pvss.shares.len(), dkg.validators.len());
        // check that the prove of knowledge is correct
        assert_eq!(pvss.sigma, G2::prime_subgroup_generator().mul(s));
        // check that the optimistic verify returns true
        assert!(pvss.verify_optimistic());
        // check that the full verify returns true
        assert!(pvss.verify_full(&dkg));
    }

    /// Check that if the proof of knowledge is wrong,
    /// the optimistic verification of PVSS fails
    #[test]
    fn test_verify_pvss_wrong_proof_of_knowledge() {
        let rng = &mut ark_std::test_rng();
        let dkg = setup_dkg(0);
        let mut s = Fr::rand(rng);
        // ensure that the proof of knowledge is not zero
        while s == Fr::zero() {
            s = Fr::rand(rng);
        }
        let mut pvss =
            PubliclyVerifiableSS::<EllipticCurve>::new(&s, &dkg, rng)
                .expect("Test failed");

        pvss.sigma = G2::zero();
        assert!(!pvss.verify_optimistic());
    }

    /// Check that if PVSS shares are tampered with, the full verification fails
    #[test]
    fn test_verify_pvss_bad_shares() {
        let rng = &mut ark_std::test_rng();
        let dkg = setup_dkg(0);
        let s = Fr::rand(rng);
        let pvss = Pvss::<EllipticCurve>::new(&s, &dkg, rng).unwrap();

        // So far, everything works
        assert!(pvss.verify_optimistic());
        assert!(pvss.verify_full(&dkg));

        // Now, we're going to tamper with the PVSS shares
        let mut bad_pvss = pvss;
        bad_pvss.shares[0] = G2::zero();

        // Optimistic verification should not catch this issue
        assert!(bad_pvss.verify_optimistic());
        // Full verification should catch this issue
        assert!(!bad_pvss.verify_full(&dkg));
    }

    /// Check that happy flow of aggregating PVSS transcripts
    /// Should have the correct form and validations pass
    #[test]
    fn test_aggregate_pvss() {
        let dkg = setup_dealt_dkg();
        let aggregate = aggregate(&dkg);
        //check that a polynomial of the correct degree was created
        assert_eq!(
            aggregate.coeffs.len(),
            dkg.params.security_threshold as usize
        );
        // check that the correct number of shares were created
        assert_eq!(aggregate.shares.len(), dkg.validators.len());
        // check that the optimistic verify returns true
        assert!(aggregate.verify_optimistic());
        // check that the full verify returns true
        assert!(aggregate.verify_full(&dkg));
        // check that the verification of aggregation passes
        assert_eq!(
            aggregate.verify_aggregation(&dkg).expect("Test failed"),
            dkg.validators.len() as u32
        );
    }

    /// Check that if the aggregated pvss transcript has an
    /// incorrect constant term, the verification fails
    #[test]
    fn test_verify_aggregation_fails_if_constant_term_wrong() {
        use std::ops::Neg;
        let dkg = setup_dealt_dkg();
        let mut aggregated = aggregate(&dkg);
        while aggregated.coeffs[0] == G1::zero() {
            let dkg = setup_dkg(0);
            aggregated = aggregate(&dkg);
        }
        aggregated.coeffs[0] = G1::zero();
        assert_eq!(
            aggregated
                .verify_aggregation(&dkg)
                .expect_err("Test failed")
                .to_string(),
            "aggregation does not match received PVSS instances"
        )
    }
}<|MERGE_RESOLUTION|>--- conflicted
+++ resolved
@@ -297,10 +297,7 @@
             validator_index,
         );
         let h = dkg.pvss_params.h;
-<<<<<<< HEAD
-=======
-        let g_inv = dkg.pvss_params.g_inv();
->>>>>>> 20f0edaa
+        let _g_inv = dkg.pvss_params.g_inv();
         let domain_point = dkg.domain.element(validator_index);
         let refreshed_private_key_share = refresh_private_key_share(
             &h,
@@ -314,11 +311,7 @@
             &refreshed_private_key_share,
             ciphertext,
             aad,
-<<<<<<< HEAD
             &dkg.pvss_params.g_inv(),
-=======
-            &g_inv,
->>>>>>> 20f0edaa
         )
         .unwrap() // TODO: Add proper error handling
     }
@@ -376,6 +369,63 @@
         sigma,
         phantom: Default::default(),
     }
+}
+
+pub fn aggregate_for_decryption<E: PairingEngine>(
+    dkg: &PubliclyVerifiableDkg<E>,
+) -> Vec<ShareEncryptions<E>> {
+    // From docs: https://nikkolasg.github.io/ferveo/pvss.html?highlight=aggregate#aggregation
+    // "Two PVSS instances may be aggregated into a single PVSS instance by adding elementwise each of the corresponding group elements."
+    let shares = dkg
+        .vss
+        .values()
+        .map(|pvss| pvss.shares.clone())
+        .collect::<Vec<_>>();
+    let first_share = shares.first().unwrap().to_vec();
+    shares
+        .into_iter()
+        .skip(1)
+        // We're assuming that in every PVSS instance, the shares are in the same order
+        .fold(first_share, |acc, shares| {
+            acc.into_iter()
+                .zip_eq(shares.into_iter())
+                .map(|(a, b)| a + b)
+                .collect()
+        })
+}
+
+pub fn make_decryption_shares<E: PairingEngine>(
+    ciphertext: &Ciphertext<E>,
+    validator_keypairs: &[Keypair<E>],
+    aggregate: &[E::G2Affine],
+    aad: &[u8],
+    g_inv: &E::G1Prepared,
+) -> Vec<DecryptionShareSimple<E>> {
+    // TODO: Calculate separately for each validator
+    aggregate
+        .iter()
+        .zip_eq(validator_keypairs.iter())
+        .enumerate()
+        .map(|(decrypter_index, (encrypted_share, keypair))| {
+            // Decrypt private key shares https://nikkolasg.github.io/ferveo/pvss.html#validator-decryption-of-private-key-shares
+            let z_i = encrypted_share
+                .mul(keypair.decryption_key.inverse().unwrap().into_repr());
+            // TODO: Consider using "container" structs from `tpke` for other primitives
+            let private_key_share = PrivateKeyShare {
+                private_key_share: z_i.into_affine(),
+            };
+
+            DecryptionShareSimple::create(
+                decrypter_index,
+                &keypair.decryption_key,
+                &private_key_share,
+                ciphertext,
+                aad,
+                g_inv,
+            )
+            .unwrap() // Unwrapping here only because this is a test method!
+        })
+        .collect::<Vec<_>>()
 }
 
 #[cfg(test)]
