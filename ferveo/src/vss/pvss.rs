--- conflicted
+++ resolved
@@ -238,6 +238,7 @@
         aad: &[u8],
         validator_decryption_key: &E::Fr,
         validator_index: usize,
+        g_inv: &E::G1Prepared,
     ) -> DecryptionShareSimple<E> {
         let private_key_share = self.decrypt_private_key_share(
             validator_decryption_key,
@@ -249,6 +250,7 @@
             &private_key_share,
             ciphertext,
             aad,
+            g_inv,
         )
         .unwrap() // TODO: Add proper error handling
     }
@@ -260,6 +262,7 @@
         validator_decryption_key: &E::Fr,
         validator_index: usize,
         domain_points: &[E::Fr],
+        g_inv: &E::G1Prepared,
     ) -> DecryptionShareSimplePrecomputed<E> {
         let private_key_share = self.decrypt_private_key_share(
             validator_decryption_key,
@@ -275,6 +278,7 @@
             ciphertext,
             aad,
             &lagrange_coeffs[validator_index],
+            g_inv,
         )
         .unwrap() // TODO: Add proper error handling
     }
@@ -306,6 +310,7 @@
             &refreshed_private_key_share,
             ciphertext,
             aad,
+            &dkg.pvss_params.g_inv(),
         )
         .unwrap() // TODO: Add proper error handling
     }
@@ -365,8 +370,6 @@
     }
 }
 
-<<<<<<< HEAD
-=======
 pub fn aggregate_for_decryption<E: PairingEngine>(
     dkg: &PubliclyVerifiableDkg<E>,
 ) -> Vec<ShareEncryptions<E>> {
@@ -424,7 +427,6 @@
         .collect::<Vec<_>>()
 }
 
->>>>>>> 58515cf0
 #[cfg(test)]
 mod test_pvss {
     use ark_bls12_381::Bls12_381 as EllipticCurve;
