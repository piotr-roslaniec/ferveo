extern crate alloc;
extern crate core;

use std::fmt::{self};

use ferveo::api::E;
use ferveo_common::serialization::{FromBytes, ToBytes};
use generic_array::{typenum::U48, GenericArray};
use pyo3::{
    basic::CompareOp,
    exceptions::PyValueError,
    prelude::*,
    types::{PyBytes, PyUnicode},
    PyClass,
};
use rand::thread_rng;

fn from_py_bytes<T: FromBytes>(bytes: &[u8]) -> PyResult<T> {
    T::from_bytes(bytes).map_err(map_py_err)
}

fn to_py_bytes<T: ToBytes>(t: &T) -> PyResult<PyObject> {
    let bytes = t.to_bytes().map_err(map_py_err)?;
    as_py_bytes(&bytes)
}

fn as_py_bytes(bytes: &[u8]) -> PyResult<PyObject> {
    Ok(Python::with_gil(|py| -> PyObject {
        PyBytes::new(py, bytes).into()
    }))
}

fn map_py_err<T: fmt::Display>(err: T) -> PyErr {
    PyValueError::new_err(format!("{}", err))
}

// TODO: Not using generics here since some of the types don't implement AsRef<[u8]>
fn hash(type_name: &str, bytes: &[u8]) -> PyResult<isize> {
    // call `hash((class_name, bytes(obj)))`
    Python::with_gil(|py| {
        let builtins = PyModule::import(py, "builtins")?;
        let arg1 = PyUnicode::new(py, type_name);
        let arg2: PyObject = PyBytes::new(py, bytes).into();
        builtins.getattr("hash")?.call1(((arg1, arg2),))?.extract()
    })
}

fn richcmp<T>(obj: &T, other: &T, op: CompareOp) -> PyResult<bool>
where
    T: PyClass + PartialEq + PartialOrd,
{
    match op {
        CompareOp::Eq => Ok(obj == other),
        CompareOp::Ne => Ok(obj != other),
        CompareOp::Lt => Ok(obj < other),
        CompareOp::Le => Ok(obj <= other),
        CompareOp::Gt => Ok(obj > other),
        CompareOp::Ge => Ok(obj >= other),
    }
}

#[pyfunction]
pub fn encrypt(
    message: &[u8],
    aad: &[u8],
    dkg_public_key: &DkgPublicKey,
) -> PyResult<Ciphertext> {
    let rng = &mut thread_rng();
    let ciphertext = ferveo::api::encrypt(
        ferveo::api::SecretBox::new(message.to_vec()),
        aad,
        &dkg_public_key.0 .0,
        rng,
    )
    .map_err(map_py_err)?;
    Ok(Ciphertext(ciphertext))
}

#[pyfunction]
pub fn combine_decryption_shares_simple(
    shares: Vec<DecryptionShareSimple>,
) -> SharedSecret {
    let shares = shares
        .iter()
        .map(|share| share.0.clone())
        .collect::<Vec<_>>();
    let shared_secret = ferveo::api::combine_shares_simple(&shares[..]);
    SharedSecret(shared_secret)
}

#[pyfunction]
pub fn combine_decryption_shares_precomputed(
    shares: Vec<DecryptionSharePrecomputed>,
) -> SharedSecret {
    let shares = shares
        .iter()
        .map(|share| share.0.clone())
        .collect::<Vec<_>>();
    let shared_secret = ferveo::api::share_combine_precomputed(&shares[..]);
    SharedSecret(ferveo::api::SharedSecret(shared_secret))
}

#[pyfunction]
pub fn decrypt_with_shared_secret(
    ciphertext: &Ciphertext,
    aad: &[u8],
    shared_secret: &SharedSecret,
    dkg_params: &DkgPublicParameters,
) -> PyResult<Vec<u8>> {
    ferveo::api::decrypt_with_shared_secret(
        &ciphertext.0,
        aad,
        &shared_secret.0 .0,
        &dkg_params.0.g1_inv,
    )
    .map_err(map_py_err)
}

#[pyclass(module = "ferveo")]
#[derive(derive_more::AsRef)]
pub struct DkgPublicParameters(ferveo::api::DkgPublicParameters);

#[pymethods]
impl DkgPublicParameters {
    #[staticmethod]
    pub fn from_bytes(bytes: &[u8]) -> PyResult<Self> {
        from_py_bytes(bytes).map(Self)
    }

    fn __bytes__(&self) -> PyResult<PyObject> {
        to_py_bytes(&self.0)
    }
}

#[pyclass(module = "ferveo")]
#[derive(derive_more::AsRef)]
pub struct SharedSecret(ferveo::api::SharedSecret);

#[pymethods]
impl SharedSecret {
    #[staticmethod]
    pub fn from_bytes(bytes: &[u8]) -> PyResult<Self> {
        from_py_bytes(bytes).map(Self)
    }

    fn __bytes__(&self) -> PyResult<PyObject> {
        to_py_bytes(&self.0)
    }
}

#[pyclass(module = "ferveo")]
#[derive(derive_more::From, derive_more::AsRef)]
pub struct Keypair(ferveo::api::Keypair<E>);

#[pymethods]
impl Keypair {
    #[staticmethod]
    pub fn random() -> Self {
        Self(ferveo::api::Keypair::new(&mut thread_rng()))
    }

    #[staticmethod]
    pub fn from_secure_randomness(bytes: &[u8]) -> PyResult<Self> {
        let keypair = ferveo::api::Keypair::<E>::from_secure_randomness(bytes)
            .map_err(map_py_err)?;
        Ok(Self(keypair))
    }

    #[staticmethod]
    pub fn secure_randomness_size() -> usize {
        ferveo::api::Keypair::<E>::secure_randomness_size()
    }

    #[staticmethod]
    pub fn from_bytes(bytes: &[u8]) -> PyResult<Self> {
        from_py_bytes(bytes).map(Self)
    }

    fn __bytes__(&self) -> PyResult<PyObject> {
        to_py_bytes(&self.0)
    }

    pub fn public_key(&self) -> PublicKey {
        PublicKey(self.0.public())
    }
}

#[pyclass(module = "ferveo")]
#[derive(
    Clone, PartialEq, PartialOrd, Eq, derive_more::From, derive_more::AsRef,
)]
pub struct PublicKey(ferveo::api::PublicKey<E>);

#[pymethods]
impl PublicKey {
    #[staticmethod]
    pub fn from_bytes(bytes: &[u8]) -> PyResult<Self> {
        from_py_bytes(bytes).map(Self)
    }

    fn __bytes__(&self) -> PyResult<PyObject> {
        to_py_bytes(&self.0)
    }

    fn __richcmp__(&self, other: &Self, op: CompareOp) -> PyResult<bool> {
        richcmp(self, other, op)
    }

    fn __hash__(&self) -> PyResult<isize> {
        let bytes = self.0.to_bytes().map_err(map_py_err)?;
        hash("PublicKey", &bytes)
    }
}

#[pyclass(module = "ferveo")]
#[derive(Clone, derive_more::From, derive_more::AsRef)]
pub struct Validator(ferveo::api::Validator<E>);

#[pymethods]
impl Validator {
    #[new]
    pub fn new(address: String, public_key: &PublicKey) -> PyResult<Self> {
        let validator = ferveo::api::Validator::new(address, public_key.0)
            .map_err(map_py_err)?;
        Ok(Self(validator))
    }

    #[getter]
    pub fn address(&self) -> String {
        self.0.address.to_string()
    }

    #[getter]
    pub fn public_key(&self) -> PublicKey {
        PublicKey(self.0.public_key)
    }
}

#[pyclass(module = "ferveo")]
#[derive(Clone, derive_more::From, derive_more::AsRef)]
pub struct Transcript(ferveo::api::Transcript<E>);

#[pymethods]
impl Transcript {
    #[staticmethod]
    pub fn from_bytes(bytes: &[u8]) -> PyResult<Self> {
        from_py_bytes(bytes).map(Self)
    }

    fn __bytes__(&self) -> PyResult<PyObject> {
        to_py_bytes(&self.0)
    }
}

#[pyclass(module = "ferveo")]
#[derive(Clone, derive_more::From, derive_more::AsRef)]
pub struct DkgPublicKey(ferveo::api::DkgPublicKey);

#[pymethods]
impl DkgPublicKey {
    #[staticmethod]
    pub fn from_bytes(bytes: &[u8]) -> PyResult<Self> {
        let bytes =
            GenericArray::<u8, U48>::from_exact_iter(bytes.iter().cloned())
                .ok_or_else(|| {
                    map_py_err("Invalid length of bytes for DkgPublicKey")
                })?;
        Ok(Self(
            ferveo::api::DkgPublicKey::from_bytes(bytes.as_slice())
                .map_err(map_py_err)?,
        ))
    }

    fn __bytes__(&self) -> PyResult<PyObject> {
<<<<<<< HEAD
        to_py_bytes(&self.0)
=======
        let bytes = self.0.to_bytes().map_err(map_py_err)?;
        let bytes = GenericArray::<u8, U48>::from_slice(bytes.as_slice());
        as_py_bytes(bytes)
    }

    #[staticmethod]
    pub fn serialized_size() -> usize {
        ferveo::api::DkgPublicKey::serialized_size()
>>>>>>> e75e8b86
    }
}

// TODO: Consider using a `pyclass` instead
#[derive(FromPyObject, Clone)]
pub struct ValidatorMessage(Validator, Transcript);

#[pyclass(module = "ferveo")]
#[derive(derive_more::From, derive_more::AsRef)]
pub struct Dkg(ferveo::api::Dkg);

#[pymethods]
impl Dkg {
    #[new]
    pub fn new(
        tau: u32,
        shares_num: u32,
        security_threshold: u32,
        validators: Vec<Validator>,
        me: &Validator,
    ) -> PyResult<Self> {
        let validators: Vec<_> = validators.into_iter().map(|v| v.0).collect();
        let dkg = ferveo::api::Dkg::new(
            tau,
            shares_num,
            security_threshold,
            &validators,
            &me.0,
        )
        .map_err(map_py_err)?;
        Ok(Self(dkg))
    }

    #[getter]
    pub fn public_key(&self) -> DkgPublicKey {
        DkgPublicKey(self.0.public_key())
    }

    pub fn generate_transcript(&self) -> PyResult<Transcript> {
        let rng = &mut thread_rng();
        let transcript = self.0.generate_transcript(rng).map_err(map_py_err)?;
        Ok(Transcript(transcript))
    }

    pub fn aggregate_transcripts(
        &mut self,
        messages: Vec<ValidatorMessage>,
    ) -> PyResult<AggregatedTranscript> {
        let messages: Vec<_> = messages
            .iter()
            .map(|m| ((m.0).0.clone(), (m.1).0.clone()))
            .collect();
        let aggregated_transcript = self
            .0
            .aggregate_transcripts(&messages)
            .map_err(map_py_err)?;
        Ok(AggregatedTranscript(aggregated_transcript))
    }

    #[getter]
    pub fn public_params(&self) -> DkgPublicParameters {
        DkgPublicParameters(self.0.public_params())
    }
}

#[pyclass(module = "ferveo")]
#[derive(derive_more::From, derive_more::AsRef)]
pub struct Ciphertext(ferveo::api::Ciphertext);

#[pymethods]
impl Ciphertext {
    #[staticmethod]
    pub fn from_bytes(bytes: &[u8]) -> PyResult<Self> {
        from_py_bytes(bytes).map(Self)
    }

    fn __bytes__(&self) -> PyResult<PyObject> {
        to_py_bytes(&self.0)
    }
}

#[pyclass(module = "ferveo")]
#[derive(Clone, derive_more::AsRef, derive_more::From)]
pub struct DecryptionShareSimple(ferveo::api::DecryptionShareSimple);

#[pymethods]
impl DecryptionShareSimple {
    #[staticmethod]
    pub fn from_bytes(bytes: &[u8]) -> PyResult<Self> {
        from_py_bytes(bytes).map(Self)
    }

    fn __bytes__(&self) -> PyResult<PyObject> {
        to_py_bytes(&self.0)
    }
}

#[pyclass(module = "ferveo")]
#[derive(Clone, derive_more::AsRef, derive_more::From)]
pub struct DecryptionSharePrecomputed(ferveo::api::DecryptionSharePrecomputed);

#[pymethods]
impl DecryptionSharePrecomputed {
    #[staticmethod]
    pub fn from_bytes(bytes: &[u8]) -> PyResult<Self> {
        from_py_bytes(bytes).map(Self)
    }

    fn __bytes__(&self) -> PyResult<PyObject> {
        to_py_bytes(&self.0)
    }
}

#[pyclass(module = "ferveo")]
#[derive(derive_more::From, derive_more::AsRef)]
pub struct AggregatedTranscript(ferveo::api::AggregatedTranscript);

#[pymethods]
impl AggregatedTranscript {
    #[new]
    pub fn new(messages: Vec<ValidatorMessage>) -> Self {
        let messages: Vec<_> = messages
            .into_iter()
            .map(|ValidatorMessage(v, t)| (v.0, t.0))
            .collect();
        Self(ferveo::api::AggregatedTranscript::new(&messages))
    }

    pub fn verify(
        &self,
        shares_num: u32,
        messages: Vec<ValidatorMessage>,
    ) -> PyResult<bool> {
        let messages: Vec<_> = messages
            .into_iter()
            .map(|ValidatorMessage(v, t)| (v.0, t.0))
            .collect();
        let is_valid =
            self.0.verify(shares_num, &messages).map_err(map_py_err)?;
        Ok(is_valid)
    }

    pub fn create_decryption_share_precomputed(
        &self,
        dkg: &Dkg,
        ciphertext: &Ciphertext,
        aad: &[u8],
        validator_keypair: &Keypair,
    ) -> PyResult<DecryptionSharePrecomputed> {
        let decryption_share = self
            .0
            .create_decryption_share_precomputed(
                &dkg.0,
                &ciphertext.0,
                aad,
                &validator_keypair.0,
            )
            .map_err(map_py_err)?;
        Ok(DecryptionSharePrecomputed(decryption_share))
    }

    pub fn create_decryption_share_simple(
        &self,
        dkg: &Dkg,
        ciphertext: &Ciphertext,
        aad: &[u8],
        validator_keypair: &Keypair,
    ) -> PyResult<DecryptionShareSimple> {
        let decryption_share = self
            .0
            .create_decryption_share_simple(
                &dkg.0,
                &ciphertext.0,
                aad,
                &validator_keypair.0,
            )
            .map_err(map_py_err)?;
        Ok(DecryptionShareSimple(decryption_share))
    }

    #[staticmethod]
    pub fn from_bytes(bytes: &[u8]) -> PyResult<Self> {
        from_py_bytes(bytes).map(Self)
    }

    fn __bytes__(&self) -> PyResult<PyObject> {
        to_py_bytes(&self.0)
    }
}

/// A Python module implemented in Rust.
#[pymodule]
fn ferveo_py(_py: Python, m: &PyModule) -> PyResult<()> {
    m.add_function(wrap_pyfunction!(encrypt, m)?)?;
    m.add_function(wrap_pyfunction!(combine_decryption_shares_simple, m)?)?;
    m.add_function(wrap_pyfunction!(
        combine_decryption_shares_precomputed,
        m
    )?)?;
    m.add_function(wrap_pyfunction!(decrypt_with_shared_secret, m)?)?;
    m.add_class::<Keypair>()?;
    m.add_class::<PublicKey>()?;
    m.add_class::<Validator>()?;
    m.add_class::<Transcript>()?;
    m.add_class::<Dkg>()?;
    m.add_class::<Ciphertext>()?;
    m.add_class::<DecryptionShareSimple>()?;
    m.add_class::<DecryptionSharePrecomputed>()?;
    m.add_class::<AggregatedTranscript>()?;
    m.add_class::<DkgPublicKey>()?;
    m.add_class::<DkgPublicParameters>()?;
    m.add_class::<SharedSecret>()?;
    Ok(())
}

// TODO: Consider adding remaining ferveo/api.rs tests here
#[cfg(test)]
mod test_ferveo_python {
    use itertools::izip;

    use crate::*;

    type TestInputs = (Vec<ValidatorMessage>, Vec<Validator>, Vec<Keypair>);

    fn make_test_inputs(
        tau: u32,
        security_threshold: u32,
        shares_num: u32,
    ) -> TestInputs {
        let validator_keypairs = (0..shares_num)
            .map(|_| Keypair::random())
            .collect::<Vec<_>>();
        let validators: Vec<_> = validator_keypairs
            .iter()
            .enumerate()
            .map(|(i, keypair)| {
                Validator::new(format!("0x{:040}", i), &keypair.public_key())
                    .unwrap()
            })
            .collect();

        // Each validator holds their own DKG instance and generates a transcript every
        // every validator, including themselves
        let messages: Vec<_> = validators
            .iter()
            .cloned()
            .map(|sender| {
                let dkg = Dkg::new(
                    tau,
                    shares_num,
                    security_threshold,
                    validators.clone(),
                    &sender,
                )
                .unwrap();
                ValidatorMessage(sender, dkg.generate_transcript().unwrap())
            })
            .collect();
        (messages, validators, validator_keypairs)
    }

    #[test]
    fn test_server_api_tdec_precomputed() {
        let tau = 1;
        let shares_num = 4;
        // In precomputed variant, the security threshold is equal to the number of shares
        let security_threshold = shares_num;

        let (messages, validators, validator_keypairs) =
            make_test_inputs(tau, security_threshold, shares_num);

        // Now that every validator holds a dkg instance and a transcript for every other validator,
        // every validator can aggregate the transcripts

        let me = validators[0].clone();
        let mut dkg = Dkg::new(
            tau,
            shares_num,
            security_threshold,
            validators.clone(),
            &me,
        )
        .unwrap();

        // Lets say that we've only receives `security_threshold` transcripts
        let messages = messages[..security_threshold as usize].to_vec();
        let pvss_aggregated =
            dkg.aggregate_transcripts(messages.clone()).unwrap();
        assert!(pvss_aggregated
            .verify(shares_num, messages.clone())
            .unwrap());

        // At this point, any given validator should be able to provide a DKG public key
        let dkg_public_key = dkg.public_key();

        // In the meantime, the client creates a ciphertext and decryption request
        let msg: &[u8] = "my-msg".as_bytes();
        let aad: &[u8] = "my-aad".as_bytes();
        let ciphertext = encrypt(msg, aad, &dkg_public_key).unwrap();

        // Having aggregated the transcripts, the validators can now create decryption shares
        let decryption_shares: Vec<_> = izip!(&validators, &validator_keypairs)
            .map(|(validator, validator_keypair)| {
                // Each validator holds their own instance of DKG and creates their own aggregate
                let mut dkg = Dkg::new(
                    tau,
                    shares_num,
                    security_threshold,
                    validators.clone(),
                    validator,
                )
                .unwrap();
                let aggregate =
                    dkg.aggregate_transcripts(messages.clone()).unwrap();
                assert!(pvss_aggregated
                    .verify(shares_num, messages.clone())
                    .is_ok());
                aggregate
                    .create_decryption_share_precomputed(
                        &dkg,
                        &ciphertext,
                        aad,
                        validator_keypair,
                    )
                    .unwrap()
            })
            .collect();

        // Now, the decryption share can be used to decrypt the ciphertext
        // This part is part of the client API

        let shared_secret =
            combine_decryption_shares_precomputed(decryption_shares);

        let plaintext = decrypt_with_shared_secret(
            &ciphertext,
            aad,
            &shared_secret,
            &dkg.public_params(),
        )
        .unwrap();
        assert_eq!(plaintext, msg);
    }

    #[test]
    fn test_server_api_tdec_simple() {
        let tau = 1;
        let shares_num = 4;
        let security_threshold = 3;

        let (messages, validators, validator_keypairs) =
            make_test_inputs(tau, security_threshold, shares_num);

        // Now that every validator holds a dkg instance and a transcript for every other validator,
        // every validator can aggregate the transcripts
        let me = validators[0].clone();
        let mut dkg = Dkg::new(
            tau,
            shares_num,
            security_threshold,
            validators.clone(),
            &me,
        )
        .unwrap();

        // Lets say that we've only receives `security_threshold` transcripts
        let messages = messages[..security_threshold as usize].to_vec();
        let pvss_aggregated =
            dkg.aggregate_transcripts(messages.clone()).unwrap();
        assert!(pvss_aggregated
            .verify(shares_num, messages.clone())
            .unwrap());

        // At this point, any given validator should be able to provide a DKG public key
        let dkg_public_key = dkg.public_key();

        // In the meantime, the client creates a ciphertext and decryption request
        let msg: &[u8] = "my-msg".as_bytes();
        let aad: &[u8] = "my-aad".as_bytes();
        let ciphertext = encrypt(msg, aad, &dkg_public_key).unwrap();

        // Having aggregated the transcripts, the validators can now create decryption shares
        let decryption_shares: Vec<_> = izip!(&validators, &validator_keypairs)
            .map(|(validator, validator_keypair)| {
                // Each validator holds their own instance of DKG and creates their own aggregate
                let mut dkg = Dkg::new(
                    tau,
                    shares_num,
                    security_threshold,
                    validators.clone(),
                    validator,
                )
                .unwrap();
                let aggregate =
                    dkg.aggregate_transcripts(messages.clone()).unwrap();
                assert!(aggregate
                    .verify(shares_num, messages.clone())
                    .unwrap());
                aggregate
                    .create_decryption_share_simple(
                        &dkg,
                        &ciphertext,
                        aad,
                        validator_keypair,
                    )
                    .unwrap()
            })
            .collect();

        // Now, the decryption share can be used to decrypt the ciphertext
        // This part is part of the client API

        let shared_secret = combine_decryption_shares_simple(decryption_shares);

        // TODO: Fails because of a bad shared secret
        let plaintext = decrypt_with_shared_secret(
            &ciphertext,
            aad,
            &shared_secret,
            &dkg.public_params(),
        )
        .unwrap();
        assert_eq!(plaintext, msg);
    }
}<|MERGE_RESOLUTION|>--- conflicted
+++ resolved
@@ -272,9 +272,6 @@
     }
 
     fn __bytes__(&self) -> PyResult<PyObject> {
-<<<<<<< HEAD
-        to_py_bytes(&self.0)
-=======
         let bytes = self.0.to_bytes().map_err(map_py_err)?;
         let bytes = GenericArray::<u8, U48>::from_slice(bytes.as_slice());
         as_py_bytes(bytes)
@@ -283,7 +280,6 @@
     #[staticmethod]
     pub fn serialized_size() -> usize {
         ferveo::api::DkgPublicKey::serialized_size()
->>>>>>> e75e8b86
     }
 }
 
