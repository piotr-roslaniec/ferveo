--- conflicted
+++ resolved
@@ -5,7 +5,6 @@
 use criterion::{
     black_box, criterion_group, criterion_main, BenchmarkId, Criterion,
 };
-
 use group_threshold_cryptography::*;
 use itertools::Itertools;
 use rand::prelude::StdRng;
@@ -516,14 +515,10 @@
     bench_share_prepare,
     bench_share_combine,
     bench_share_encrypt_decrypt,
-<<<<<<< HEAD
     bench_ciphertext_validity_checks,
     bench_decryption_share_validity_checks,
-=======
-    bench_validity_checks,
     bench_recover_share_at_point,
     bench_refresh_shares,
->>>>>>> dd9e4584
 );
 
 criterion_main!(benches);