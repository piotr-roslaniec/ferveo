use crate::hash_to_curve::htp_bls12381_g2;
use crate::SetupParams;

use ark_ec::{AffineCurve, PairingEngine};
use ark_ff::{Field, One, PrimeField, ToBytes, UniformRand, Zero};
use ark_poly::{
    univariate::DensePolynomial, EvaluationDomain, Polynomial, UVPolynomial,
};
use ark_serialize::{CanonicalDeserialize, CanonicalSerialize};
use itertools::izip;

use subproductdomain::{fast_multiexp, SubproductDomain};

use rand_core::RngCore;
use std::usize;

use thiserror::Error;

mod ciphertext;
mod combine;
mod context;
mod decryption;
mod hash_to_curve;
mod key_share;
mod refresh;

pub use ciphertext::*;
pub use combine::*;
pub use context::*;
pub use decryption::*;
pub use key_share::*;
pub use refresh::*;

// TODO: Turn into a crate features
pub mod api;
pub mod serialization;

pub trait ThresholdEncryptionParameters {
    type E: PairingEngine;
}

#[derive(Debug, Error)]
pub enum ThresholdEncryptionError {
    /// Error
    /// Refers to the check 4.4.2 in the paper: https://eprint.iacr.org/2022/898.pdf
    #[error("ciphertext verification failed")]
    CiphertextVerificationFailed,

    /// Error
    /// Refers to the check 4.4.4 in the paper: https://eprint.iacr.org/2022/898.pdf
    #[error("Decryption share verification failed")]
    DecryptionShareVerificationFailed,

    /// Hashing to curve failed
    #[error("Could not hash to curve")]
    HashToCurveError,

    #[error("plaintext verification failed")]
    PlaintextVerificationFailed,
}

pub type Result<T> = std::result::Result<T, ThresholdEncryptionError>;

fn hash_to_g2<T: ark_serialize::CanonicalDeserialize>(message: &[u8]) -> T {
    let mut point_ser: Vec<u8> = Vec::new();
    let point = htp_bls12381_g2(message);
    point.serialize(&mut point_ser).unwrap();
    T::deserialize(&point_ser[..]).unwrap()
}

fn construct_tag_hash<E: PairingEngine>(
    u: E::G1Affine,
    stream_ciphertext: &[u8],
    aad: &[u8],
) -> E::G2Affine {
    let mut hash_input = Vec::<u8>::new();
    u.write(&mut hash_input).unwrap();
    hash_input.extend_from_slice(stream_ciphertext);
    hash_input.extend_from_slice(aad);

    hash_to_g2(&hash_input)
}

pub fn setup_fast<E: PairingEngine>(
    threshold: usize,
    shares_num: usize,
    rng: &mut impl RngCore,
) -> (
    E::G1Affine,
    E::G2Affine,
    Vec<PrivateDecryptionContextFast<E>>,
) {
    assert!(shares_num >= threshold);

    // Generators G∈G1, H∈G2
    let g = E::G1Affine::prime_subgroup_generator();
    let h = E::G2Affine::prime_subgroup_generator();

    // The dealer chooses a uniformly random polynomial f of degree t-1
    let threshold_poly = DensePolynomial::<E::Fr>::rand(threshold - 1, rng);
    // Domain, or omega Ω
    let fft_domain =
        ark_poly::Radix2EvaluationDomain::<E::Fr>::new(shares_num).unwrap();
    // `evals` are evaluations of the polynomial f over the domain, omega: f(ω_j) for ω_j in Ω
    let evals = threshold_poly.evaluate_over_domain_by_ref(fft_domain);

    // A - public key shares of participants
    let pubkey_shares = fast_multiexp(&evals.evals, g.into_projective());
    let pubkey_share = g.mul(evals.evals[0]);
    debug_assert!(pubkey_shares[0] == E::G1Affine::from(pubkey_share));

    // Y, but only when b = 1 - private key shares of participants
    let privkey_shares = fast_multiexp(&evals.evals, h.into_projective());

    // a_0
    let x = threshold_poly.coeffs[0];

    // F_0 - The commitment to the constant term, and is the public key output Y from PVDKG
    let pubkey = g.mul(x);
    let privkey = h.mul(x);

    let mut domain_points = Vec::with_capacity(shares_num);
    let mut point = E::Fr::one();
    let mut domain_points_inv = Vec::with_capacity(shares_num);
    let mut point_inv = E::Fr::one();

    for _ in 0..shares_num {
        domain_points.push(point); // 1, t, t^2, t^3, ...; where t is a scalar generator fft_domain.group_gen
        point *= fft_domain.group_gen;
        domain_points_inv.push(point_inv);
        point_inv *= fft_domain.group_gen_inv;
    }

    let mut private_contexts = vec![];
    let mut public_contexts = vec![];

    // (domain, domain_inv, A, Y)
    for (index, (domain, domain_inv, public, private)) in izip!(
        domain_points.iter(),
        domain_points_inv.iter(),
        pubkey_shares.iter(),
        privkey_shares.iter()
    )
    .enumerate()
    {
        let private_key_share = PrivateKeyShare::<E> {
            private_key_share: *private,
        };
        let b = E::Fr::rand(rng);
        let mut blinded_key_shares = private_key_share.blind(b);
        blinded_key_shares.multiply_by_omega_inv(domain_inv);
        private_contexts.push(PrivateDecryptionContextFast::<E> {
            index,
            setup_params: SetupParams {
                b,
                b_inv: b.inverse().unwrap(),
                g,
                h_inv: E::G2Prepared::from(-h),
                g_inv: E::G1Prepared::from(-g),
                h,
            },
            private_key_share,
            public_decryption_contexts: vec![],
        });
        public_contexts.push(PublicDecryptionContextFast::<E> {
            domain: *domain,
            public_key_share: PublicKeyShare::<E> {
                public_key_share: *public,
            },
            blinded_key_share: blinded_key_shares,
            lagrange_n_0: *domain,
            h_inv: E::G2Prepared::from(-h),
        });
    }
    for private in private_contexts.iter_mut() {
        private.public_decryption_contexts = public_contexts.clone();
    }

    (pubkey.into(), privkey.into(), private_contexts)
}

pub fn setup_simple<E: PairingEngine>(
    threshold: usize,
    shares_num: usize,
    rng: &mut impl RngCore,
) -> (
    E::G1Affine,
    E::G2Affine,
    Vec<PrivateDecryptionContextSimple<E>>,
) {
    assert!(shares_num >= threshold);

    let g = E::G1Affine::prime_subgroup_generator();
    let h = E::G2Affine::prime_subgroup_generator();

    // The dealer chooses a uniformly random polynomial f of degree t-1
    let threshold_poly = DensePolynomial::<E::Fr>::rand(threshold - 1, rng);
    // Domain, or omega Ω
    let fft_domain =
        ark_poly::Radix2EvaluationDomain::<E::Fr>::new(shares_num).unwrap();
    // `evals` are evaluations of the polynomial f over the domain, omega: f(ω_j) for ω_j in Ω
    let evals = threshold_poly.evaluate_over_domain_by_ref(fft_domain);

    let shares_x = fft_domain.elements().collect::<Vec<_>>();

    // A - public key shares of participants
    let pubkey_shares = fast_multiexp(&evals.evals, g.into_projective());
    let pubkey_share = g.mul(evals.evals[0]);
    assert!(pubkey_shares[0] == E::G1Affine::from(pubkey_share));

    // Y, but only when b = 1 - private key shares of participants
    let privkey_shares = fast_multiexp(&evals.evals, h.into_projective());

    // a_0
    let x = threshold_poly.coeffs[0];
    // F_0
    let pubkey = g.mul(x);
    let privkey = h.mul(x);

    let secret = threshold_poly.evaluate(&E::Fr::zero());
    assert_eq!(secret, x);

    let mut private_contexts = vec![];
    let mut public_contexts = vec![];

    // (domain, A, Y)
    for (index, (domain, public, private)) in
        izip!(shares_x.iter(), pubkey_shares.iter(), privkey_shares.iter())
            .enumerate()
    {
        let private_key_share = PrivateKeyShare::<E> {
            private_key_share: *private,
        };
        let b = E::Fr::rand(rng);
        let blinded_key_share = private_key_share.blind(b);
        private_contexts.push(PrivateDecryptionContextSimple::<E> {
            index,
            setup_params: SetupParams {
                b,
                b_inv: b.inverse().unwrap(),
                g,
                h_inv: E::G2Prepared::from(-h),
                g_inv: E::G1Prepared::from(-g),
                h,
            },
            private_key_share,
            validator_private_key: b,
            public_decryption_contexts: vec![],
        });
        public_contexts.push(PublicDecryptionContextSimple::<E> {
            domain: *domain,
            public_key_share: PublicKeyShare::<E> {
                public_key_share: *public,
            },
            blinded_key_share,
            h,
            validator_public_key: h.mul(b),
        });
    }
    for private in private_contexts.iter_mut() {
        private.public_decryption_contexts = public_contexts.clone();
    }

    (pubkey.into(), privkey.into(), private_contexts)
}

#[cfg(test)]
mod tests {
    use crate::*;
<<<<<<< HEAD
    use ark_bls12_381::{Fr, FrParameters};
=======
    use ark_bls12_381::Fr;
>>>>>>> 4a99cac4
    use ark_ec::ProjectiveCurve;
    use ark_ff::{BigInteger256, Fp256};
    use ark_std::test_rng;

    use rand::prelude::StdRng;
    use std::collections::HashMap;
    use std::ops::Mul;

    type E = ark_bls12_381::Bls12_381;
    type Fqk = <ark_bls12_381::Bls12_381 as PairingEngine>::Fqk;

    fn test_ciphertext_validation_fails<E: PairingEngine>(
        msg: &[u8],
        aad: &[u8],
        ciphertext: &Ciphertext<E>,
        shared_secret: &E::Fqk,
    ) {
        // So far, the ciphertext is valid
        let plaintext =
            decrypt_with_shared_secret(ciphertext, aad, shared_secret).unwrap();
        assert_eq!(plaintext, msg);

        // Malformed the ciphertext
        let mut ciphertext = ciphertext.clone();
        ciphertext.ciphertext[0] += 1;
        assert!(decrypt_with_shared_secret(&ciphertext, aad, shared_secret)
            .is_err());

        // Malformed the AAD
        let aad = "bad aad".as_bytes();
        assert!(decrypt_with_shared_secret(&ciphertext, aad, shared_secret)
            .is_err());
    }

    fn make_new_share_fragments(
        rng: &mut StdRng,
        threshold: usize,
        x_r: &Fp256<FrParameters>,
        remaining_participants: &[PrivateDecryptionContextSimple<E>],
    ) -> Vec<PrivateKeyShare<E>> {
        // Each participant prepares an update for each other participant
        let domain_points = remaining_participants[0]
            .public_decryption_contexts
            .iter()
            .map(|c| c.domain)
            .collect::<Vec<_>>();
        let h = remaining_participants[0].public_decryption_contexts[0].h;
        let share_updates = remaining_participants
            .iter()
            .map(|p| {
                let deltas_i = prepare_share_updates_for_recovery::<E>(
                    &domain_points,
                    &h,
                    x_r,
                    threshold,
                    rng,
                );
                (p.index, deltas_i)
            })
            .collect::<HashMap<_, _>>();

        // Participants share updates and update their shares
        let new_share_fragments: Vec<_> = remaining_participants
            .iter()
            .map(|p| {
                // Current participant receives updates from other participants
                let updates_for_participant: Vec<_> = share_updates
                    .values()
                    .map(|updates| *updates.get(p.index).unwrap())
                    .collect();

                // And updates their share
                update_share_for_recovery::<E>(
                    &p.private_key_share,
                    &updates_for_participant,
                )
            })
            .collect();

        new_share_fragments
    }

    fn make_shared_secret_from_contexts<E: PairingEngine>(
        contexts: &[PrivateDecryptionContextSimple<E>],
        ciphertext: &Ciphertext<E>,
        aad: &[u8],
    ) -> E::Fqk {
        let decryption_shares: Vec<_> = contexts
            .iter()
            .map(|c| c.create_share(ciphertext, aad).unwrap())
            .collect();
        make_shared_secret(
            &contexts[0].public_decryption_contexts,
            &decryption_shares,
        )
    }

    fn make_shared_secret<E: PairingEngine>(
        pub_contexts: &[PublicDecryptionContextSimple<E>],
        decryption_shares: &[DecryptionShareSimple<E>],
    ) -> E::Fqk {
        let domain = pub_contexts.iter().map(|c| c.domain).collect::<Vec<_>>();
        let lagrange = prepare_combine_simple::<E>(&domain);
        share_combine_simple::<E>(decryption_shares, &lagrange)
    }

    #[test]
    fn ciphertext_serialization() {
        let rng = &mut test_rng();
        let shares_num = 16;
        let threshold = shares_num * 2 / 3;
        let msg: &[u8] = "abc".as_bytes();
        let aad: &[u8] = "my-aad".as_bytes();

        let (pubkey, _, _) = setup_fast::<E>(threshold, shares_num, rng);

        let ciphertext = encrypt::<StdRng, E>(msg, aad, &pubkey, rng);

        let serialized = ciphertext.to_bytes();
        let deserialized: Ciphertext<E> = Ciphertext::from_bytes(&serialized);

        assert_eq!(serialized, deserialized.to_bytes())
    }

    #[test]
    fn symmetric_encryption() {
        let rng = &mut test_rng();
        let shares_num = 16;
        let threshold = shares_num * 2 / 3;
        let msg: &[u8] = "abc".as_bytes();
        let aad: &[u8] = "my-aad".as_bytes();

        let (pubkey, privkey, contexts) =
            setup_fast::<E>(threshold, shares_num, rng);
        let g_inv = &contexts[0].setup_params.g_inv;

        let ciphertext = encrypt::<StdRng, E>(msg, aad, &pubkey, rng);

<<<<<<< HEAD
        let plaintext = decrypt_symmetric(&ciphertext, aad, privkey).unwrap();
=======
        let plaintext =
            checked_decrypt(&ciphertext, aad, g_inv, &privkey).unwrap();
>>>>>>> 4a99cac4

        assert_eq!(msg, plaintext)
    }

<<<<<<< HEAD
=======
    fn test_ciphertext_validation_fails<E: PairingEngine>(
        msg: &[u8],
        aad: &[u8],
        ciphertext: &Ciphertext<E>,
        shared_secret: &E::Fqk,
        g_inv: &E::G1Prepared,
    ) {
        // So far, the ciphertext is valid
        let plaintext = checked_decrypt_with_shared_secret(
            ciphertext,
            aad,
            g_inv,
            shared_secret,
        )
        .unwrap();
        assert_eq!(plaintext, msg);

        // Malformed the ciphertext
        let mut ciphertext = ciphertext.clone();
        ciphertext.ciphertext[0] += 1;
        assert!(checked_decrypt_with_shared_secret(
            &ciphertext,
            aad,
            g_inv,
            shared_secret,
        )
        .is_err());

        // Malformed the AAD
        let aad = "bad aad".as_bytes();
        assert!(checked_decrypt_with_shared_secret(
            &ciphertext,
            aad,
            g_inv,
            shared_secret,
        )
        .is_err());
    }

>>>>>>> 4a99cac4
    #[test]
    fn ciphertext_validity_check() {
        let rng = &mut test_rng();
        let shares_num = 16;
        let threshold = shares_num * 2 / 3;
        let msg: &[u8] = "abc".as_bytes();
        let aad: &[u8] = "my-aad".as_bytes();

        let (pubkey, _, contexts) = setup_fast::<E>(threshold, shares_num, rng);
        let g_inv = &contexts[0].setup_params.g_inv;
        let mut ciphertext = encrypt::<StdRng, E>(msg, aad, &pubkey, rng);

        // So far, the ciphertext is valid
        assert!(check_ciphertext_validity(&ciphertext, aad, g_inv).is_ok());

        // Malformed the ciphertext
        ciphertext.ciphertext[0] += 1;
        assert!(check_ciphertext_validity(&ciphertext, aad, g_inv).is_err());

        // Malformed the AAD
        let aad = "bad aad".as_bytes();
        assert!(check_ciphertext_validity(&ciphertext, aad, g_inv).is_err());
    }

    #[test]
    fn fast_decryption_share_validation() {
        let rng = &mut test_rng();
        let shares_num = 16;
        let threshold = shares_num * 2 / 3;
        let msg: &[u8] = "abc".as_bytes();
        let aad: &[u8] = "my-aad".as_bytes();

        let (pubkey, _, contexts) = setup_fast::<E>(threshold, shares_num, rng);
        let g_inv = &contexts[0].setup_params.g_inv;
        let ciphertext = encrypt::<StdRng, E>(msg, aad, &pubkey, rng);

        let bad_aad = "bad aad".as_bytes();
        assert!(contexts[0]
            .create_share(&ciphertext, bad_aad, g_inv)
            .is_err());
    }

    #[test]
    fn simple_decryption_share_validation() {
        let rng = &mut test_rng();
        let shares_num = 16;
        let threshold = shares_num * 2 / 3;
        let msg: &[u8] = "abc".as_bytes();
        let aad: &[u8] = "my-aad".as_bytes();

        let (pubkey, _, contexts) =
            setup_simple::<E>(threshold, shares_num, rng);
        let _g_inv = &contexts[0].setup_params.g_inv;
        let ciphertext = encrypt::<StdRng, E>(msg, aad, &pubkey, rng);

        let bad_aad = "bad aad".as_bytes();
        assert!(contexts[0].create_share(&ciphertext, bad_aad).is_err());
    }

    #[test]
    fn fast_threshold_encryption() {
        let mut rng = &mut test_rng();
        let shares_num = 16;
        let threshold = shares_num * 2 / 3;
        let msg: &[u8] = "abc".as_bytes();
        let aad: &[u8] = "my-aad".as_bytes();

        let (pubkey, _, contexts) =
            setup_fast::<E>(threshold, shares_num, &mut rng);
        let g_inv = &contexts[0].setup_params.g_inv;
        let ciphertext = encrypt::<_, E>(msg, aad, &pubkey, rng);

        let mut decryption_shares: Vec<DecryptionShareFast<E>> = vec![];
        for context in contexts.iter() {
            decryption_shares
                .push(context.create_share(&ciphertext, aad, g_inv).unwrap());
        }

        // TODO: Verify and enable this check
        /*for pub_context in contexts[0].public_decryption_contexts.iter() {
            assert!(pub_context
                .blinded_key_shares
                .verify_blinding(&pub_context.public_key_shares, rng));
        }*/

        let prepared_blinded_key_shares = prepare_combine_fast(
            &contexts[0].public_decryption_contexts,
            &decryption_shares,
        );

        let shared_secret = share_combine_fast(
            &contexts[0].public_decryption_contexts,
            &ciphertext,
            &decryption_shares,
            &prepared_blinded_key_shares,
        )
        .unwrap();

        test_ciphertext_validation_fails(
            msg,
            aad,
            &ciphertext,
            &shared_secret,
            g_inv,
        );
    }

    #[test]
    fn simple_threshold_decryption() {
        let mut rng = &mut test_rng();
        let shares_num = 16;
        let threshold = shares_num * 2 / 3;
        let msg: &[u8] = "abc".as_bytes();
        let aad: &[u8] = "my-aad".as_bytes();

        let (pubkey, _, contexts) =
            setup_simple::<E>(threshold, shares_num, &mut rng);
        let g_inv = &contexts[0].setup_params.g_inv;

        let ciphertext = encrypt::<_, E>(msg, aad, &pubkey, rng);

        let decryption_shares: Vec<_> = contexts
            .iter()
            .map(|c| c.create_share(&ciphertext, aad).unwrap())
            .collect();

        let shared_secret = make_shared_secret(
            &contexts[0].public_decryption_contexts,
            &decryption_shares,
        );

        test_ciphertext_validation_fails(
            msg,
            aad,
            &ciphertext,
            &shared_secret,
            g_inv,
        );
    }

    #[test]
    fn simple_threshold_decryption_precomputed() {
        let mut rng = &mut test_rng();
        let threshold = 16 * 2 / 3;
        let shares_num = 16;
        let msg: &[u8] = "abc".as_bytes();
        let aad: &[u8] = "my-aad".as_bytes();

        let (pubkey, _, contexts) =
            setup_simple::<E>(threshold, shares_num, &mut rng);
        let g_inv = &contexts[0].setup_params.g_inv;
        let ciphertext = encrypt::<_, E>(msg, aad, &pubkey, rng);

        let decryption_shares: Vec<_> = contexts
            .iter()
            .map(|context| {
                context.create_share_precomputed(&ciphertext, aad).unwrap()
            })
            .collect();

        let shared_secret =
            share_combine_simple_precomputed::<E>(&decryption_shares);

        test_ciphertext_validation_fails(
            msg,
            aad,
            &ciphertext,
            &shared_secret,
            g_inv,
        );
    }

    #[test]
    fn simple_threshold_decryption_share_verification() {
        let mut rng = &mut test_rng();
        let shares_num = 16;
        let threshold = shares_num * 2 / 3;
        let msg: &[u8] = "abc".as_bytes();
        let aad: &[u8] = "my-aad".as_bytes();

        let (pubkey, _, contexts) =
            setup_simple::<E>(threshold, shares_num, &mut rng);

        let ciphertext = encrypt::<_, E>(msg, aad, &pubkey, rng);

        let decryption_shares: Vec<_> = contexts
            .iter()
            .map(|c| c.create_share(&ciphertext, aad).unwrap())
            .collect();

        // In simple tDec variant, we verify decryption shares only after decryption fails.
        // We could do that before, but we prefer to optimize for the happy path.

        // Let's assume that combination failed here. We'll try to verify decryption shares
        // against validator checksums.

        // There is no share aggregation in current version of tpke (it's mocked).
        // ShareEncryptions are called BlindedKeyShares.

        let pub_contexts = &contexts[0].public_decryption_contexts;
        assert!(verify_decryption_shares_simple(
            pub_contexts,
            &ciphertext,
            &decryption_shares,
        ));

        // Now, let's test that verification fails if we one of the decryption shares is invalid.

        let mut has_bad_checksum = decryption_shares[0].clone();
        has_bad_checksum.validator_checksum.checksum = has_bad_checksum
            .validator_checksum
            .checksum
            .mul(BigInteger256::rand(rng))
            .into_affine();

        assert!(!has_bad_checksum.verify(
            &pub_contexts[0].blinded_key_share.blinded_key_share,
            &pub_contexts[0].validator_public_key.into_affine(),
            &pub_contexts[0].h.into_projective(),
            &ciphertext,
        ));

        let mut has_bad_share = decryption_shares[0].clone();
        has_bad_share.decryption_share =
            has_bad_share.decryption_share.mul(Fqk::rand(rng));

        assert!(!has_bad_share.verify(
            &pub_contexts[0].blinded_key_share.blinded_key_share,
            &pub_contexts[0].validator_public_key.into_affine(),
            &pub_contexts[0].h.into_projective(),
            &ciphertext,
        ));
    }

    /// Ñ parties (where t <= Ñ <= N) jointly execute a "share recovery" algorithm, and the output is 1 new share.
    /// The new share is intended to restore a previously existing share, e.g., due to loss or corruption.
    #[test]
    fn simple_threshold_decryption_with_share_recovery_at_selected_point() {
        let rng = &mut test_rng();
        let shares_num = 16;
        let threshold = shares_num * 2 / 3;

        let (_, _, mut contexts) =
            setup_simple::<E>(threshold, shares_num, rng);

        // Prepare participants

        // First, save the soon-to-be-removed participant
        let selected_participant = contexts.pop().unwrap();
        let x_r = selected_participant
            .public_decryption_contexts
            .last()
            .unwrap()
            .domain;
        let original_private_key_share = selected_participant.private_key_share;

        // Remove one participant from the contexts and all nested structures
        let mut remaining_participants = contexts;
        for p in &mut remaining_participants {
            p.public_decryption_contexts.pop().unwrap();
        }

        // Each participant prepares an update for each other participant, and uses it to create a new share fragment
        let new_share_fragments = make_new_share_fragments(
            rng,
            threshold,
            &x_r,
            &remaining_participants,
        );

        // Now, we have to combine new share fragments into a new share
        let domain_points = &remaining_participants[0]
            .public_decryption_contexts
            .iter()
            .map(|ctxt| ctxt.domain)
            .collect::<Vec<_>>();
        let new_private_key_share = recover_share_from_updated_private_shares(
            &x_r,
            domain_points,
            &new_share_fragments,
        );

        assert_eq!(new_private_key_share, original_private_key_share);
    }

<<<<<<< HEAD
=======
    fn make_shared_secret_from_contexts<E: PairingEngine>(
        contexts: &[PrivateDecryptionContextSimple<E>],
        ciphertext: &Ciphertext<E>,
        aad: &[u8],
        _g_inv: &E::G1Prepared,
    ) -> E::Fqk {
        let decryption_shares: Vec<_> = contexts
            .iter()
            .map(|c| c.create_share(ciphertext, aad).unwrap())
            .collect();
        make_shared_secret(
            &contexts[0].public_decryption_contexts,
            &decryption_shares,
        )
    }

    fn make_shared_secret<E: PairingEngine>(
        pub_contexts: &[PublicDecryptionContextSimple<E>],
        decryption_shares: &[DecryptionShareSimple<E>],
    ) -> E::Fqk {
        let domain = pub_contexts.iter().map(|c| c.domain).collect::<Vec<_>>();
        let lagrange = prepare_combine_simple::<E>(&domain);
        share_combine_simple::<E>(decryption_shares, &lagrange)
    }

>>>>>>> 4a99cac4
    /// Ñ parties (where t <= Ñ <= N) jointly execute a "share recovery" algorithm, and the output is 1 new share.
    /// The new share is independent from the previously existing shares. We can use this to on-board a new participant into an existing cohort.
    #[test]
    fn simple_threshold_decryption_with_share_recovery_at_random_point() {
        let rng = &mut test_rng();
        let shares_num = 16;
        let threshold = shares_num * 2 / 3;
        let msg: &[u8] = "abc".as_bytes();
        let aad: &[u8] = "my-aad".as_bytes();

        let (pubkey, _, contexts) =
            setup_simple::<E>(threshold, shares_num, rng);
        let g_inv = &contexts[0].setup_params.g_inv;
        let ciphertext = encrypt::<_, E>(msg, aad, &pubkey, rng);

        // Create an initial shared secret
        let old_shared_secret = make_shared_secret_from_contexts(
            &contexts,
            &ciphertext,
            aad,
            g_inv,
        );

        // Now, we're going to recover a new share at a random point and check that the shared secret is still the same

        // Our random point
        let x_r = Fr::rand(rng);

        // Remove one participant from the contexts and all nested structures
        let mut remaining_participants = contexts.clone();
        let removed_participant = remaining_participants.pop().unwrap();
        for p in &mut remaining_participants {
            p.public_decryption_contexts.pop().unwrap();
        }

        let new_share_fragments = make_new_share_fragments(
            rng,
            threshold,
            &x_r,
            &remaining_participants,
        );

        // Now, we have to combine new share fragments into a new share
        let domain_points = &remaining_participants[0]
            .public_decryption_contexts
            .iter()
            .map(|ctxt| ctxt.domain)
            .collect::<Vec<_>>();
        let new_private_key_share = recover_share_from_updated_private_shares(
            &x_r,
            domain_points,
            &new_share_fragments,
        );

        // Get decryption shares from remaining participants
        let mut decryption_shares: Vec<_> = remaining_participants
            .iter()
            .map(|c| c.create_share(&ciphertext, aad).unwrap())
            .collect();

        // Create a decryption share from a recovered private key share
        let new_validator_decryption_key = Fr::rand(rng);
        let validator_index = removed_participant.index;
        decryption_shares.push(
            DecryptionShareSimple::create(
                validator_index,
                &new_validator_decryption_key,
                &new_private_key_share,
                &ciphertext,
                aad,
                g_inv,
            )
            .unwrap(),
        );

        // Creating a shared secret from remaining shares and the recovered one
        let new_shared_secret = make_shared_secret(
            &remaining_participants[0].public_decryption_contexts,
            &decryption_shares,
        );

        assert_eq!(old_shared_secret, new_shared_secret);
    }

    /// Ñ parties (where t <= Ñ <= N) jointly execute a "share refresh" algorithm.
    /// The output is M new shares (with M <= Ñ), with each of the M new shares substituting the
    /// original share (i.e., the original share is deleted).
    #[test]
    fn simple_threshold_decryption_with_share_refreshing() {
        let rng = &mut test_rng();
        let shares_num = 16;
        let threshold = shares_num * 2 / 3;
        let msg: &[u8] = "abc".as_bytes();
        let aad: &[u8] = "my-aad".as_bytes();

        let (pubkey, _, contexts) =
            setup_simple::<E>(threshold, shares_num, rng);
        let g_inv = &contexts[0].setup_params.g_inv;
        let pub_contexts = contexts[0].public_decryption_contexts.clone();
        let ciphertext = encrypt::<_, E>(msg, aad, &pubkey, rng);

        // Create an initial shared secret
        let old_shared_secret = make_shared_secret_from_contexts(
            &contexts,
            &ciphertext,
            aad,
            g_inv,
        );

        // Now, we're going to refresh the shares and check that the shared secret is the same

        // Dealer computes a new random polynomial with constant term x_r
        let polynomial =
            make_random_polynomial_at::<E>(threshold, &Fr::zero(), rng);

        // Dealer shares the polynomial with participants

        // Participants computes new decryption shares
        let new_decryption_shares: Vec<_> = contexts
            .iter()
            .enumerate()
            .map(|(i, p)| {
                // Participant computes share updates and update their private key shares
                let private_key_share = refresh_private_key_share::<E>(
                    &p.setup_params.h.into_projective(),
                    &p.public_decryption_contexts[i].domain,
                    &polynomial,
                    &p.private_key_share,
                );
                DecryptionShareSimple::create(
                    p.index,
                    &p.validator_private_key,
                    &private_key_share,
                    &ciphertext,
                    aad,
                    g_inv,
                )
                .unwrap()
            })
            .collect();

        let new_shared_secret =
            make_shared_secret(&pub_contexts, &new_decryption_shares);

        assert_eq!(old_shared_secret, new_shared_secret);
    }
}<|MERGE_RESOLUTION|>--- conflicted
+++ resolved
@@ -267,11 +267,7 @@
 #[cfg(test)]
 mod tests {
     use crate::*;
-<<<<<<< HEAD
     use ark_bls12_381::{Fr, FrParameters};
-=======
-    use ark_bls12_381::Fr;
->>>>>>> 4a99cac4
     use ark_ec::ProjectiveCurve;
     use ark_ff::{BigInteger256, Fp256};
     use ark_std::test_rng;
@@ -282,29 +278,6 @@
 
     type E = ark_bls12_381::Bls12_381;
     type Fqk = <ark_bls12_381::Bls12_381 as PairingEngine>::Fqk;
-
-    fn test_ciphertext_validation_fails<E: PairingEngine>(
-        msg: &[u8],
-        aad: &[u8],
-        ciphertext: &Ciphertext<E>,
-        shared_secret: &E::Fqk,
-    ) {
-        // So far, the ciphertext is valid
-        let plaintext =
-            decrypt_with_shared_secret(ciphertext, aad, shared_secret).unwrap();
-        assert_eq!(plaintext, msg);
-
-        // Malformed the ciphertext
-        let mut ciphertext = ciphertext.clone();
-        ciphertext.ciphertext[0] += 1;
-        assert!(decrypt_with_shared_secret(&ciphertext, aad, shared_secret)
-            .is_err());
-
-        // Malformed the AAD
-        let aad = "bad aad".as_bytes();
-        assert!(decrypt_with_shared_secret(&ciphertext, aad, shared_secret)
-            .is_err());
-    }
 
     fn make_new_share_fragments(
         rng: &mut StdRng,
@@ -410,18 +383,12 @@
 
         let ciphertext = encrypt::<StdRng, E>(msg, aad, &pubkey, rng);
 
-<<<<<<< HEAD
-        let plaintext = decrypt_symmetric(&ciphertext, aad, privkey).unwrap();
-=======
         let plaintext =
-            checked_decrypt(&ciphertext, aad, g_inv, &privkey).unwrap();
->>>>>>> 4a99cac4
+            decrypt_symmetric(&ciphertext, aad, g_inv, &privkey).unwrap();
 
         assert_eq!(msg, plaintext)
     }
 
-<<<<<<< HEAD
-=======
     fn test_ciphertext_validation_fails<E: PairingEngine>(
         msg: &[u8],
         aad: &[u8],
@@ -430,19 +397,15 @@
         g_inv: &E::G1Prepared,
     ) {
         // So far, the ciphertext is valid
-        let plaintext = checked_decrypt_with_shared_secret(
-            ciphertext,
-            aad,
-            g_inv,
-            shared_secret,
-        )
-        .unwrap();
+        let plaintext =
+            decrypt_with_shared_secret(ciphertext, aad, g_inv, shared_secret)
+                .unwrap();
         assert_eq!(plaintext, msg);
 
         // Malformed the ciphertext
         let mut ciphertext = ciphertext.clone();
         ciphertext.ciphertext[0] += 1;
-        assert!(checked_decrypt_with_shared_secret(
+        assert!(decrypt_with_shared_secret(
             &ciphertext,
             aad,
             g_inv,
@@ -452,7 +415,7 @@
 
         // Malformed the AAD
         let aad = "bad aad".as_bytes();
-        assert!(checked_decrypt_with_shared_secret(
+        assert!(decrypt_with_shared_secret(
             &ciphertext,
             aad,
             g_inv,
@@ -461,7 +424,6 @@
         .is_err());
     }
 
->>>>>>> 4a99cac4
     #[test]
     fn ciphertext_validity_check() {
         let rng = &mut test_rng();
@@ -495,13 +457,10 @@
         let aad: &[u8] = "my-aad".as_bytes();
 
         let (pubkey, _, contexts) = setup_fast::<E>(threshold, shares_num, rng);
-        let g_inv = &contexts[0].setup_params.g_inv;
         let ciphertext = encrypt::<StdRng, E>(msg, aad, &pubkey, rng);
 
         let bad_aad = "bad aad".as_bytes();
-        assert!(contexts[0]
-            .create_share(&ciphertext, bad_aad, g_inv)
-            .is_err());
+        assert!(contexts[0].create_share(&ciphertext, bad_aad).is_err());
     }
 
     #[test]
@@ -537,7 +496,7 @@
         let mut decryption_shares: Vec<DecryptionShareFast<E>> = vec![];
         for context in contexts.iter() {
             decryption_shares
-                .push(context.create_share(&ciphertext, aad, g_inv).unwrap());
+                .push(context.create_share(&ciphertext, aad).unwrap());
         }
 
         // TODO: Verify and enable this check
@@ -747,34 +706,6 @@
         assert_eq!(new_private_key_share, original_private_key_share);
     }
 
-<<<<<<< HEAD
-=======
-    fn make_shared_secret_from_contexts<E: PairingEngine>(
-        contexts: &[PrivateDecryptionContextSimple<E>],
-        ciphertext: &Ciphertext<E>,
-        aad: &[u8],
-        _g_inv: &E::G1Prepared,
-    ) -> E::Fqk {
-        let decryption_shares: Vec<_> = contexts
-            .iter()
-            .map(|c| c.create_share(ciphertext, aad).unwrap())
-            .collect();
-        make_shared_secret(
-            &contexts[0].public_decryption_contexts,
-            &decryption_shares,
-        )
-    }
-
-    fn make_shared_secret<E: PairingEngine>(
-        pub_contexts: &[PublicDecryptionContextSimple<E>],
-        decryption_shares: &[DecryptionShareSimple<E>],
-    ) -> E::Fqk {
-        let domain = pub_contexts.iter().map(|c| c.domain).collect::<Vec<_>>();
-        let lagrange = prepare_combine_simple::<E>(&domain);
-        share_combine_simple::<E>(decryption_shares, &lagrange)
-    }
-
->>>>>>> 4a99cac4
     /// Ñ parties (where t <= Ñ <= N) jointly execute a "share recovery" algorithm, and the output is 1 new share.
     /// The new share is independent from the previously existing shares. We can use this to on-board a new participant into an existing cohort.
     #[test]
@@ -791,12 +722,8 @@
         let ciphertext = encrypt::<_, E>(msg, aad, &pubkey, rng);
 
         // Create an initial shared secret
-        let old_shared_secret = make_shared_secret_from_contexts(
-            &contexts,
-            &ciphertext,
-            aad,
-            g_inv,
-        );
+        let old_shared_secret =
+            make_shared_secret_from_contexts(&contexts, &ciphertext, aad);
 
         // Now, we're going to recover a new share at a random point and check that the shared secret is still the same
 
@@ -877,12 +804,8 @@
         let ciphertext = encrypt::<_, E>(msg, aad, &pubkey, rng);
 
         // Create an initial shared secret
-        let old_shared_secret = make_shared_secret_from_contexts(
-            &contexts,
-            &ciphertext,
-            aad,
-            g_inv,
-        );
+        let old_shared_secret =
+            make_shared_secret_from_contexts(&contexts, &ciphertext, aad);
 
         // Now, we're going to refresh the shares and check that the shared secret is the same
 
