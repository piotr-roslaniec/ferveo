#![allow(non_snake_case)]
#![allow(dead_code)]

use crate::*;
use ark_ec::ProjectiveCurve;
use itertools::zip_eq;

#[derive(Debug, Clone)]
pub struct DecryptionShareFast<E: PairingEngine> {
    pub decrypter_index: usize,
    pub decryption_share: E::G1Affine,
}

impl<E: PairingEngine> DecryptionShareFast<E> {
    pub fn to_bytes(&self) -> Vec<u8> {
        let mut bytes = Vec::new();
        let decrypter_index =
            bincode::serialize(&self.decrypter_index).unwrap();
        bytes.extend(&decrypter_index);
        CanonicalSerialize::serialize(&self.decryption_share, &mut bytes)
            .unwrap();

        bytes
    }

    pub fn from_bytes(bytes: &[u8]) -> Self {
        let INDEX_BYTE_LEN = 8;
        let decrypter_index =
            bincode::deserialize(&bytes[0..INDEX_BYTE_LEN]).unwrap();
        let decryption_share =
            CanonicalDeserialize::deserialize(&bytes[INDEX_BYTE_LEN..])
                .unwrap();

        DecryptionShareFast {
            decrypter_index,
            decryption_share,
        }
    }
}

#[derive(Debug, Clone)]
pub struct DecryptionShareSimple<E: PairingEngine> {
    pub decrypter_index: usize,
    pub decryption_share: E::Fqk,
}

<<<<<<< HEAD
// TODO: Benchmark this against simplified implementation
// TODO: Remove this code? Currently unused.
pub fn batch_verify_decryption_shares<R: RngCore, E: PairingEngine>(
    pub_contexts: &[PublicDecryptionContextFast<E>],
    ciphertexts: &[&Ciphertext<E>],
    decryption_shares: &[Vec<DecryptionShareFast<E>>],
    rng: &mut R,
) -> bool {
    let num_ciphertexts = ciphertexts.len();
    let num_shares = decryption_shares[0].len();

    // Get [b_i] H for each of the decryption shares
    let blinding_keys = decryption_shares[0]
        .iter()
        .map(|d| {
            pub_contexts[d.decrypter_index]
                .blinded_key_share
                .blinding_key_prepared
                .clone()
        })
        .collect::<Vec<_>>();

    // For each ciphertext, generate num_shares random scalars
    let alpha_ij = (0..num_ciphertexts)
        .map(|_| generate_random::<_, E>(num_shares, rng))
        .collect::<Vec<_>>();

    let mut pairings = Vec::with_capacity(num_shares + 1);

    // Compute \sum_j \alpha_{i,j} for each ciphertext i
    let sum_alpha_i = alpha_ij
        .iter()
        .map(|alpha_j| alpha_j.iter().sum::<E::Fr>())
        .collect::<Vec<_>>();

    // Compute \sum_i [ \sum_j \alpha_{i,j} ] U_i
    let sum_u_i = E::G1Prepared::from(
        izip!(ciphertexts.iter(), sum_alpha_i.iter())
            .map(|(c, alpha_j)| c.commitment.mul(*alpha_j))
            .sum::<E::G1Projective>()
            .into_affine(),
    );

    // e(\sum_i [ \sum_j \alpha_{i,j} ] U_i, -H)
    pairings.push((sum_u_i, pub_contexts[0].h_inv.clone()));

    let mut sum_d_i = vec![E::G1Projective::zero(); num_shares];

    // sum_D_i = { [\sum_i \alpha_{i,j} ] D_i }
    for (d, alpha_j) in izip!(decryption_shares.iter(), alpha_ij.iter()) {
        for (sum_alpha_d_i, d_ij, alpha) in
            izip!(sum_d_i.iter_mut(), d.iter(), alpha_j.iter())
        {
            *sum_alpha_d_i += d_ij.decryption_share.mul(*alpha);
        }
    }

    // e([\sum_i \alpha_{i,j} ] D_i, B_i)
    for (d_i, b_i) in izip!(sum_d_i.iter(), blinding_keys.iter()) {
        pairings.push((E::G1Prepared::from(d_i.into_affine()), b_i.clone()));
    }

    E::product_of_pairings(&pairings) == E::Fqk::one()
}

// TODO: Benchmark this
pub fn verify_decryption_shares_fast<E: PairingEngine>(
    pub_contexts: &[PublicDecryptionContextFast<E>],
    ciphertext: &Ciphertext<E>,
    decryption_shares: &[DecryptionShareFast<E>],
) -> bool {
    // [b_i] H
    let blinding_keys = decryption_shares
        .iter()
        .map(|d| {
            pub_contexts[d.decrypter_index]
                .blinded_key_share
                .blinding_key_prepared
                .clone()
        })
        .collect::<Vec<_>>();

    // e(U, -H)
    let pairing_a = (
        E::G1Prepared::from(ciphertext.commitment),
        pub_contexts[0].h_inv.clone(),
    );

    for (d_i, p_i) in zip_eq(decryption_shares, blinding_keys) {
        // e(D_i, B_i)
        let pairing_b = (E::G1Prepared::from(d_i.decryption_share), p_i);
        if E::product_of_pairings(&[pairing_a.clone(), pairing_b.clone()])
            != E::Fqk::one()
        {
            return false;
        }
    }

    true
=======
#[derive(Debug, Clone)]
pub struct DecryptionShareSimplePrecomputed<E: PairingEngine> {
    pub decrypter_index: usize,
    pub decryption_share: E::Fqk,
>>>>>>> af53b72a
}

#[cfg(test)]
mod tests {
    use crate::*;

    type E = ark_bls12_381::Bls12_381;

    #[test]
    fn decryption_share_serialization() {
        let decryption_share = DecryptionShareFast::<E> {
            decrypter_index: 1,
            decryption_share: ark_bls12_381::G1Affine::prime_subgroup_generator(
            ),
        };

        let serialized = decryption_share.to_bytes();
        let deserialized: DecryptionShareFast<E> =
            DecryptionShareFast::from_bytes(&serialized);
        assert_eq!(serialized, deserialized.to_bytes())
    }
}<|MERGE_RESOLUTION|>--- conflicted
+++ resolved
@@ -1,8 +1,7 @@
 #![allow(non_snake_case)]
-#![allow(dead_code)]
 
 use crate::*;
-use ark_ec::ProjectiveCurve;
+
 use itertools::zip_eq;
 
 #[derive(Debug, Clone)]
@@ -44,72 +43,6 @@
     pub decryption_share: E::Fqk,
 }
 
-<<<<<<< HEAD
-// TODO: Benchmark this against simplified implementation
-// TODO: Remove this code? Currently unused.
-pub fn batch_verify_decryption_shares<R: RngCore, E: PairingEngine>(
-    pub_contexts: &[PublicDecryptionContextFast<E>],
-    ciphertexts: &[&Ciphertext<E>],
-    decryption_shares: &[Vec<DecryptionShareFast<E>>],
-    rng: &mut R,
-) -> bool {
-    let num_ciphertexts = ciphertexts.len();
-    let num_shares = decryption_shares[0].len();
-
-    // Get [b_i] H for each of the decryption shares
-    let blinding_keys = decryption_shares[0]
-        .iter()
-        .map(|d| {
-            pub_contexts[d.decrypter_index]
-                .blinded_key_share
-                .blinding_key_prepared
-                .clone()
-        })
-        .collect::<Vec<_>>();
-
-    // For each ciphertext, generate num_shares random scalars
-    let alpha_ij = (0..num_ciphertexts)
-        .map(|_| generate_random::<_, E>(num_shares, rng))
-        .collect::<Vec<_>>();
-
-    let mut pairings = Vec::with_capacity(num_shares + 1);
-
-    // Compute \sum_j \alpha_{i,j} for each ciphertext i
-    let sum_alpha_i = alpha_ij
-        .iter()
-        .map(|alpha_j| alpha_j.iter().sum::<E::Fr>())
-        .collect::<Vec<_>>();
-
-    // Compute \sum_i [ \sum_j \alpha_{i,j} ] U_i
-    let sum_u_i = E::G1Prepared::from(
-        izip!(ciphertexts.iter(), sum_alpha_i.iter())
-            .map(|(c, alpha_j)| c.commitment.mul(*alpha_j))
-            .sum::<E::G1Projective>()
-            .into_affine(),
-    );
-
-    // e(\sum_i [ \sum_j \alpha_{i,j} ] U_i, -H)
-    pairings.push((sum_u_i, pub_contexts[0].h_inv.clone()));
-
-    let mut sum_d_i = vec![E::G1Projective::zero(); num_shares];
-
-    // sum_D_i = { [\sum_i \alpha_{i,j} ] D_i }
-    for (d, alpha_j) in izip!(decryption_shares.iter(), alpha_ij.iter()) {
-        for (sum_alpha_d_i, d_ij, alpha) in
-            izip!(sum_d_i.iter_mut(), d.iter(), alpha_j.iter())
-        {
-            *sum_alpha_d_i += d_ij.decryption_share.mul(*alpha);
-        }
-    }
-
-    // e([\sum_i \alpha_{i,j} ] D_i, B_i)
-    for (d_i, b_i) in izip!(sum_d_i.iter(), blinding_keys.iter()) {
-        pairings.push((E::G1Prepared::from(d_i.into_affine()), b_i.clone()));
-    }
-
-    E::product_of_pairings(&pairings) == E::Fqk::one()
-}
-
 // TODO: Benchmark this
 pub fn verify_decryption_shares_fast<E: PairingEngine>(
     pub_contexts: &[PublicDecryptionContextFast<E>],
@@ -144,12 +77,12 @@
     }
 
     true
-=======
+}
+
 #[derive(Debug, Clone)]
 pub struct DecryptionShareSimplePrecomputed<E: PairingEngine> {
     pub decrypter_index: usize,
     pub decryption_share: E::Fqk,
->>>>>>> af53b72a
 }
 
 #[cfg(test)]
